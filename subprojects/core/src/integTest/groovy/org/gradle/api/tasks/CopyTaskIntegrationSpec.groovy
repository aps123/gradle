--- conflicted
+++ resolved
@@ -1117,7 +1117,6 @@
         skippedTasks.empty
     }
 
-<<<<<<< HEAD
     @NotYetImplemented
     @Issue("https://issues.gradle.org/browse/GRADLE-3549")
     def "changing rename makes task out-of-date"() {
@@ -1142,7 +1141,8 @@
         run "copy"
         then:
         skippedTasks.empty
-=======
+    }
+
     @Issue("https://issues.gradle.org/browse/GRADLE-3554")
     def "copy with dependent task executes dependencies"() {
         given:
@@ -1160,6 +1160,5 @@
         run 'copy'
         then:
         executedTasks == [":compileJava", ":processResources", ":classes", ":copy"]
->>>>>>> 758bb2dc
     }
 }